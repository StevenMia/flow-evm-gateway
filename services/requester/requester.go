package requester

import (
	"context"
	_ "embed"
	"encoding/hex"
	"errors"
	"fmt"
	"math"
	"math/big"
	"strings"
	"time"

	"github.com/onflow/cadence"
	"github.com/onflow/flow-go-sdk"
	"github.com/onflow/flow-go-sdk/crypto"
	"github.com/onflow/flow-go/fvm/evm/stdlib"
	evmTypes "github.com/onflow/flow-go/fvm/evm/types"
	"github.com/onflow/flow-go/fvm/systemcontracts"
	"github.com/onflow/go-ethereum/common"
	gethCore "github.com/onflow/go-ethereum/core"
	"github.com/onflow/go-ethereum/core/types"
	gethVM "github.com/onflow/go-ethereum/core/vm"
	"github.com/onflow/go-ethereum/params"
	"github.com/rs/zerolog"
	"golang.org/x/sync/errgroup"

	errs "github.com/onflow/flow-evm-gateway/api/errors"
	"github.com/onflow/flow-evm-gateway/config"
	"github.com/onflow/flow-evm-gateway/storage"
)

var (
	//go:embed cadence/dry_run.cdc
	dryRunScript []byte

	//go:embed cadence/run.cdc
	runTxScript []byte

	//go:embed cadence/get_balance.cdc
	getBalanceScript []byte

	//go:embed cadence/create_coa.cdc
	createCOAScript []byte

	//go:embed cadence/get_nonce.cdc
	getNonceScript []byte

	//go:embed cadence/get_code.cdc
	getCodeScript []byte

	//go:embed cadence/get_latest_evm_height.cdc
	getLatestEVMHeight []byte
)

const minFlowBalance = 2
const coaFundingBalance = minFlowBalance - 1

const LatestBlockHeight uint64 = math.MaxUint64 - 1

type Requester interface {
	// SendRawTransaction will submit signed transaction data to the network.
	// The submitted EVM transaction hash is returned.
	SendRawTransaction(ctx context.Context, data []byte) (common.Hash, error)

	// GetBalance returns the amount of wei for the given address in the state of the
	// given EVM block height.
	GetBalance(ctx context.Context, address common.Address, evmHeight int64) (*big.Int, error)

	// Call executes the given signed transaction data on the state for the given EVM block height.
	// Note, this function doesn't make and changes in the state/blockchain and is
	// useful to execute and retrieve values.
	Call(ctx context.Context, data []byte, from common.Address, evmHeight int64) ([]byte, error)

	// EstimateGas executes the given signed transaction data on the state.
	// Note, this function doesn't make any changes in the state/blockchain and is
	// useful to executed and retrieve the gas consumption and possible failures.
	EstimateGas(ctx context.Context, data []byte, from common.Address) (uint64, error)

	// GetNonce gets nonce from the network at the given EVM block height.
	GetNonce(ctx context.Context, address common.Address, evmHeight int64) (uint64, error)

	// GetCode returns the code stored at the given address in
	// the state for the given EVM block height.
	GetCode(ctx context.Context, address common.Address, evmHeight int64) ([]byte, error)

	// GetLatestEVMHeight returns the latest EVM height of the network.
	GetLatestEVMHeight(ctx context.Context) (uint64, error)
}

var _ Requester = &EVM{}

type EVM struct {
	client *CrossSporkClient
	config *config.Config
	signer crypto.Signer
	txPool *TxPool
	logger zerolog.Logger
	blocks storage.BlockIndexer
}

func NewEVM(
	client *CrossSporkClient,
	config *config.Config,
	signer crypto.Signer,
	logger zerolog.Logger,
	blocks storage.BlockIndexer,
) (*EVM, error) {
	logger = logger.With().Str("component", "requester").Logger()
	// check that the address stores already created COA resource in the "evm" storage path.
	// if it doesn't check if the auto-creation boolean is true and if so create it
	// otherwise fail. COA resource is required by the EVM requester to be able to submit transactions.
	address := config.COAAddress
	acc, err := client.GetAccount(context.Background(), address)
	if err != nil {
		return nil, fmt.Errorf(
			"could not fetch the configured COA account: %s make sure it exists: %w",
			address.String(),
			err,
		)
	}

	if acc.Balance < minFlowBalance {
		return nil, fmt.Errorf(
			"COA account must be funded with at least %d Flow, but has balance of: %d",
			minFlowBalance,
			acc.Balance,
		)
	}

	evm := &EVM{
		client: client,
		config: config,
		signer: signer,
		logger: logger,
<<<<<<< HEAD
		txPool: NewTxPool(client, logger),
=======
		blocks: blocks,
>>>>>>> 4fd94893
	}

	// create COA on the account
	if config.CreateCOAResource {
		// we ignore errors for now since creation of already existing COA resource will fail, which is fine for now
		tx, err := evm.buildTransaction(
			context.Background(),
			evm.replaceAddresses(createCOAScript),
			cadence.UFix64(coaFundingBalance),
		)
		if err != nil {
			logger.Warn().Err(err).Msg("COA resource auto-creation failure")
		}
		if err := evm.client.SendTransaction(context.Background(), *tx); err != nil {
			logger.Warn().Err(err).Msg("COA resource auto-creation failure")
		}
	}

	return evm, nil
}

func (e *EVM) SendRawTransaction(ctx context.Context, data []byte) (common.Hash, error) {
	tx := &types.Transaction{}
	if err := tx.UnmarshalBinary(data); err != nil {
		return common.Hash{}, err
	}

	// todo do further validation

	from, err := types.Sender(types.LatestSignerForChainID(tx.ChainId()), tx)
	if err != nil {
		return common.Hash{}, fmt.Errorf("failed to derive the sender: %w", err)
	}

	if tx.GasPrice().Cmp(e.config.GasPrice) < 0 {
		return common.Hash{}, errs.NewErrGasPriceTooLow(e.config.GasPrice)
	}

	txData := hex.EncodeToString(data)
	hexEncodedTx, err := cadence.NewString(txData)
	if err != nil {
		return common.Hash{}, err
	}

	script := e.replaceAddresses(runTxScript)
	flowTx, err := e.buildTransaction(ctx, script, hexEncodedTx)
	if err != nil {
		e.logger.Error().Err(err).Str("data", txData).Msg("failed to build transaction")
		return common.Hash{}, err
	}

	if err := e.txPool.Send(ctx, flowTx, tx); err != nil {
		e.logger.Error().Err(err).Str("data", txData).Msg("failed to send transaction")
		return common.Hash{}, err
	}

	var to string
	if tx.To() != nil {
		to = tx.To().String()
	}

	e.logger.Info().
		Str("evm-id", tx.Hash().Hex()).
		Str("flow-id", flowTx.ID().Hex()).
		Str("to", to).
		Str("from", from.Hex()).
		Str("value", tx.Value().String()).
		Msg("raw transaction sent")

	return tx.Hash(), nil
}

<<<<<<< HEAD
// buildTransaction creates a flow transaction from the provided script with the arguments
// and signs it with the configured COA account.
func (e *EVM) buildTransaction(ctx context.Context, script []byte, args ...cadence.Value) (*flow.Transaction, error) {
	var (
		g           = errgroup.Group{}
		err1, err2  error
		latestBlock *flow.Block
		index       int
		seqNum      uint64
	)
	// execute concurrently so we can speed up all the information we need for tx
	g.Go(func() error {
		latestBlock, err1 = e.client.GetLatestBlock(ctx, true)
		return err1
	})
	g.Go(func() error {
		index, seqNum, err2 = e.getSignerNetworkInfo(ctx)
		return err2
	})
	if err := g.Wait(); err != nil {
		return nil, err
	}

	address := e.config.COAAddress
	flowTx := flow.NewTransaction().
		SetScript(script).
		SetProposalKey(address, index, seqNum).
		SetReferenceBlockID(latestBlock.ID).
		SetPayer(address).
		AddAuthorizer(address)

	for _, arg := range args {
		if err := flowTx.AddArgument(arg); err != nil {
			return nil, fmt.Errorf("failed to add argument: %w", err)
		}
	}

	if err := flowTx.SignEnvelope(address, index, e.signer); err != nil {
		return nil, fmt.Errorf("failed to sign transaction envelope: %w", err)
	}

	return flowTx, nil
}

=======
>>>>>>> 4fd94893
func (e *EVM) GetBalance(
	ctx context.Context,
	address common.Address,
	evmHeight int64,
) (*big.Int, error) {
	hexEncodedAddress, err := addressToCadenceString(address)
	if err != nil {
		return nil, err
	}

	height, err := e.evmToCadenceHeight(evmHeight)
	if err != nil {
		return nil, err
	}

	val, err := e.executeScriptAtHeight(
		ctx,
		getBalanceScript,
		height,
		[]cadence.Value{hexEncodedAddress},
	)
	if err != nil {
		if !errors.Is(err, ErrOutOfRange) {
			e.logger.Error().
				Err(err).
				Str("address", address.String()).
				Int64("evm-height", evmHeight).
				Uint64("cadence-height", height).
				Msg("failed to get get balance")
		}
		return nil, fmt.Errorf("failed to get balance: %w", err)
	}

	// sanity check, should never occur
	if _, ok := val.(cadence.UInt); !ok {
		e.logger.Panic().Msg(fmt.Sprintf("failed to convert balance %v to UInt", val))
	}

	return val.(cadence.UInt).Big(), nil
}

func (e *EVM) GetNonce(
	ctx context.Context,
	address common.Address,
	evmHeight int64,
) (uint64, error) {
	hexEncodedAddress, err := addressToCadenceString(address)
	if err != nil {
		return 0, err
	}

	height, err := e.evmToCadenceHeight(evmHeight)
	if err != nil {
		return 0, err
	}

	val, err := e.executeScriptAtHeight(
		ctx,
		getNonceScript,
		height,
		[]cadence.Value{hexEncodedAddress},
	)
	if err != nil {
		if !errors.Is(err, ErrOutOfRange) {
			e.logger.Error().Err(err).
				Str("address", address.String()).
				Int64("evm-height", evmHeight).
				Uint64("cadence-height", height).
				Msg("failed to get nonce")
		}
		return 0, fmt.Errorf("failed to get nonce: %w", err)
	}

	// sanity check, should never occur
	if _, ok := val.(cadence.UInt64); !ok {
		e.logger.Panic().Msg(fmt.Sprintf("failed to convert balance %v to UInt64", val))
	}

	nonce := uint64(val.(cadence.UInt64))

	e.logger.Debug().
		Uint64("nonce", nonce).
		Int64("evm-height", evmHeight).
		Uint64("cadence-height", height).
		Msg("get nonce executed")

	return nonce, nil
}

func (e *EVM) Call(
	ctx context.Context,
	data []byte,
	from common.Address,
	evmHeight int64,
) ([]byte, error) {
	hexEncodedTx, err := cadence.NewString(hex.EncodeToString(data))
	if err != nil {
		return nil, err
	}

	hexEncodedAddress, err := addressToCadenceString(from)
	if err != nil {
		return nil, err
	}

	height, err := e.evmToCadenceHeight(evmHeight)
	if err != nil {
		return nil, err
	}

	scriptResult, err := e.executeScriptAtHeight(
		ctx,
		dryRunScript,
		height,
		[]cadence.Value{hexEncodedTx, hexEncodedAddress},
	)
	if err != nil {
		if !errors.Is(err, ErrOutOfRange) {
			e.logger.Error().
				Err(err).
				Uint64("cadence-height", height).
				Int64("evm-height", evmHeight).
				Str("from", from.String()).
				Str("data", string(data)).
				Msg("failed to execute call")
		}
		return nil, fmt.Errorf("failed to execute script: %w", err)
	}

	evmResult, err := stdlib.ResultSummaryFromEVMResultValue(scriptResult)
	if err != nil {
		return nil, fmt.Errorf("failed to decode EVM result from call: %w", err)
	}

	if evmResult.ErrorCode != 0 {
		if evmResult.ErrorCode == evmTypes.ExecutionErrCodeExecutionReverted {
			return nil, errs.NewRevertError(evmResult.ReturnedData)
		}
		return nil, getErrorForCode(evmResult.ErrorCode)
	}

	result := evmResult.ReturnedData

	e.logger.Debug().
		Str("result", hex.EncodeToString(result)).
		Int64("evm-height", evmHeight).
		Uint64("cadence-height", height).
		Msg("call executed")

	return result, nil
}

func (e *EVM) EstimateGas(
	ctx context.Context,
	data []byte,
	from common.Address,
) (uint64, error) {
	hexEncodedTx, err := cadence.NewString(hex.EncodeToString(data))
	if err != nil {
		return 0, err
	}

	hexEncodedAddress, err := addressToCadenceString(from)
	if err != nil {
		return 0, err
	}

	scriptResult, err := e.client.ExecuteScriptAtLatestBlock(
		ctx,
		e.replaceAddresses(dryRunScript),
		[]cadence.Value{hexEncodedTx, hexEncodedAddress},
	)
	if err != nil {
		return 0, fmt.Errorf("failed to execute script: %w", err)
	}

	evmResult, err := stdlib.ResultSummaryFromEVMResultValue(scriptResult)
	if err != nil {
		return 0, fmt.Errorf("failed to decode EVM result from gas estimation: %w", err)
	}
	if evmResult.ErrorCode != 0 {
		return 0, getErrorForCode(evmResult.ErrorCode)
	}

	// This minimum gas availability is needed for:
	// https://github.com/onflow/go-ethereum/blob/master/core/vm/operations_acl.go#L29-L32
	// Note that this is not actually consumed in the end.
	// TODO: Consider moving this to `EVM.dryRun`, if we want the
	// fix to also apply for the EVM API, on Cadence side.
	gasConsumed := evmResult.GasConsumed + params.SstoreSentryGasEIP2200 + 1

	e.logger.Debug().
		Uint64("gas", gasConsumed).
		Msg("gas estimation executed")

	return gasConsumed, nil
}

func (e *EVM) GetCode(
	ctx context.Context,
	address common.Address,
	evmHeight int64,
) ([]byte, error) {
	hexEncodedAddress, err := addressToCadenceString(address)
	if err != nil {
		return nil, err
	}

	height, err := e.evmToCadenceHeight(evmHeight)
	if err != nil {
		return nil, err
	}

	value, err := e.executeScriptAtHeight(
		ctx,
		getCodeScript,
		height,
		[]cadence.Value{hexEncodedAddress},
	)
	if err != nil {
		if !errors.Is(err, ErrOutOfRange) {
			e.logger.Error().
				Err(err).
				Uint64("cadence-height", height).
				Int64("evm-height", evmHeight).
				Str("address", address.String()).
				Msg("failed to get code")
		}

		return nil, fmt.Errorf("failed to execute script for get code: %w", err)
	}

	code, err := cadenceStringToBytes(value)
	if err != nil {
		return nil, err
	}

	e.logger.Debug().
		Str("address", address.Hex()).
		Int64("evm-height", evmHeight).
		Uint64("cadence-height", height).
		Str("code size", fmt.Sprintf("%d", len(code))).
		Msg("get code executed")

	return code, nil
}

func (e *EVM) GetLatestEVMHeight(ctx context.Context) (uint64, error) {
	// TODO(m-Peter): Consider adding some time-based caching, if this
	// endpoint turns out to be called quite frequently.
	val, err := e.client.ExecuteScriptAtLatestBlock(
		ctx,
		e.replaceAddresses(getLatestEVMHeight),
		[]cadence.Value{},
	)
	if err != nil {
		return 0, err
	}

	// sanity check, should never occur
	if _, ok := val.(cadence.UInt64); !ok {
		e.logger.Panic().Msg(fmt.Sprintf("failed to convert height %v to UInt64", val))
	}

	height := uint64(val.(cadence.UInt64))

	e.logger.Debug().
		Uint64("evm-height", height).
		Msg("get latest evm height executed")

	return height, nil
}

// getSignerNetworkInfo loads the signer account from network and returns key index and sequence number
func (e *EVM) getSignerNetworkInfo(ctx context.Context) (int, uint64, error) {
	account, err := e.client.GetAccount(ctx, e.config.COAAddress)
	if err != nil {
		return 0, 0, fmt.Errorf("failed to get signer info account: %w", err)
	}

	signerPub := e.signer.PublicKey()
	for _, k := range account.Keys {
		if k.PublicKey.Equals(signerPub) {
			return k.Index, k.SequenceNumber, nil
		}
	}

	return 0, 0, fmt.Errorf("provided account address and signer keys do not match")
}

// replaceAddresses replace the addresses based on the network
func (e *EVM) replaceAddresses(script []byte) []byte {
	// make the list of all contracts we should replace address for
	sc := systemcontracts.SystemContractsForChain(e.config.FlowNetworkID)
	contracts := []systemcontracts.SystemContract{sc.EVMContract, sc.FungibleToken, sc.FlowToken}

	s := string(script)
	// iterate over all the import name and address pairs and replace them in script
	for _, contract := range contracts {
		s = strings.ReplaceAll(s,
			fmt.Sprintf("import %s", contract.Name),
			fmt.Sprintf("import %s from %s", contract.Name, contract.Address.HexWithPrefix()),
		)
	}

	// also replace COA address if used (in scripts)
	s = strings.ReplaceAll(s, "0xCOA", e.config.COAAddress.HexWithPrefix())

	return []byte(s)
}

func (e *EVM) evmToCadenceHeight(height int64) (uint64, error) {
	if height < 0 {
		return LatestBlockHeight, nil
	}

	evmHeight := uint64(height)
	evmLatest, err := e.blocks.LatestEVMHeight()
	if err != nil {
		return 0, fmt.Errorf("failed to map evm to cadence height, getting latest evm height: %w", err)
	}

	// if provided evm height equals to latest evm height indexed we
	// return latest height special value to signal requester to execute
	// script at the latest block, not at the cadence height we get from the
	// index, that is because at that point the height might already be pruned
	if evmHeight == evmLatest {
		return LatestBlockHeight, nil
	}

	cadenceHeight, err := e.blocks.GetCadenceHeight(uint64(evmHeight))
	if err != nil {
		return 0, fmt.Errorf("failed to map evm to cadence height: %w", err)
	}

	return cadenceHeight, nil
}

// executeScriptAtHeight will execute the given script, at the given
// block height, with the given arguments. A height of `LatestBlockHeight`
// (math.MaxUint64 - 1) is a special value, which means the script will be
// executed at the latest sealed block.
func (e *EVM) executeScriptAtHeight(
	ctx context.Context,
	script []byte,
	height uint64,
	arguments []cadence.Value,
) (cadence.Value, error) {
	if height == LatestBlockHeight {
		return e.client.ExecuteScriptAtLatestBlock(
			ctx,
			e.replaceAddresses(script),
			arguments,
		)
	}

	return e.client.ExecuteScriptAtBlockHeight(
		ctx,
		height,
		e.replaceAddresses(script),
		arguments,
	)
}

// signAndSend creates a flow transaction from the provided script
// with the arguments and signs it with the configured COA account
// and then submits it to the network.
func (e *EVM) signAndSend(
	ctx context.Context,
	script []byte,
	args ...cadence.Value,
) (flow.Identifier, error) {
	var (
		g           = errgroup.Group{}
		err1, err2  error
		latestBlock *flow.Block
		index       int
		seqNum      uint64
	)
	// execute concurrently so we can speed up all the information we need for tx
	g.Go(func() error {
		latestBlock, err1 = e.client.GetLatestBlock(ctx, true)
		return err1
	})
	g.Go(func() error {
		index, seqNum, err2 = e.getSignerNetworkInfo(ctx)
		return err2
	})
	if err := g.Wait(); err != nil {
		return flow.EmptyID, err
	}

	address := e.config.COAAddress
	flowTx := flow.NewTransaction().
		SetScript(script).
		SetProposalKey(address, index, seqNum).
		SetReferenceBlockID(latestBlock.ID).
		SetPayer(address).
		AddAuthorizer(address)

	for _, arg := range args {
		if err := flowTx.AddArgument(arg); err != nil {
			return flow.EmptyID, fmt.Errorf("failed to add argument: %w", err)
		}
	}

	if err := flowTx.SignEnvelope(address, index, e.signer); err != nil {
		return flow.EmptyID, fmt.Errorf("failed to sign envelope: %w", err)
	}

	if err := e.client.SendTransaction(ctx, *flowTx); err != nil {
		return flow.EmptyID, fmt.Errorf("failed to send transaction: %w", err)
	}

	// get transaction status after it is submitted
	go func(id flow.Identifier) {
		const fetchInterval = time.Millisecond * 500
		const fetchTimeout = time.Second * 60

		fetchTicker := time.NewTicker(fetchInterval)
		timeoutTicker := time.NewTicker(fetchTimeout)

		defer fetchTicker.Stop()
		defer timeoutTicker.Stop()

		for {
			select {
			case <-fetchTicker.C:
				res, err := e.client.GetTransactionResult(context.Background(), id)
				if err != nil {
					e.logger.Error().Str("id", id.String()).Err(err).Msg("failed to get transaction result")
					return
				}
				if res != nil && res.Status > flow.TransactionStatusPending {
					e.logger.Info().
						Str("status", res.Status.String()).
						Str("id", id.String()).
						Int("events", len(res.Events)).
						Err(res.Error).
						Msg("transaction result received")
					return
				}
			case <-timeoutTicker.C:
				e.logger.Error().Str("id", id.String()).Msg("could not get transaction result")
				return
			}
		}
	}(flowTx.ID())

	return flowTx.ID(), nil
}

func addressToCadenceString(address common.Address) (cadence.String, error) {
	return cadence.NewString(
		strings.TrimPrefix(address.Hex(), "0x"),
	)
}

func cadenceStringToBytes(value cadence.Value) ([]byte, error) {
	cdcString, ok := value.(cadence.String)
	if !ok {
		return nil, fmt.Errorf("failed to convert cadence value to string: %v", value)
	}

	code, err := hex.DecodeString(string(cdcString))
	if err != nil {
		return nil, fmt.Errorf("failed to decode string to byte array: %w", err)
	}

	return code, nil
}

// TODO(m-Peter): Consider moving this to flow-go repository
func getErrorForCode(errorCode evmTypes.ErrorCode) error {
	switch errorCode {
	case evmTypes.ValidationErrCodeGasUintOverflow:
		return gethVM.ErrGasUintOverflow
	case evmTypes.ValidationErrCodeNonceTooLow:
		return gethCore.ErrNonceTooLow
	case evmTypes.ValidationErrCodeNonceTooHigh:
		return gethCore.ErrNonceTooHigh
	case evmTypes.ValidationErrCodeNonceMax:
		return gethCore.ErrNonceMax
	case evmTypes.ValidationErrCodeGasLimitReached:
		return gethCore.ErrGasLimitReached
	case evmTypes.ValidationErrCodeInsufficientFundsForTransfer:
		return gethCore.ErrInsufficientFundsForTransfer
	case evmTypes.ValidationErrCodeMaxInitCodeSizeExceeded:
		return gethCore.ErrMaxInitCodeSizeExceeded
	case evmTypes.ValidationErrCodeInsufficientFunds:
		return gethCore.ErrInsufficientFunds
	case evmTypes.ValidationErrCodeIntrinsicGas:
		return gethCore.ErrIntrinsicGas
	case evmTypes.ValidationErrCodeTxTypeNotSupported:
		return gethCore.ErrTxTypeNotSupported
	case evmTypes.ValidationErrCodeTipAboveFeeCap:
		return gethCore.ErrTipAboveFeeCap
	case evmTypes.ValidationErrCodeTipVeryHigh:
		return gethCore.ErrTipVeryHigh
	case evmTypes.ValidationErrCodeFeeCapVeryHigh:
		return gethCore.ErrFeeCapVeryHigh
	case evmTypes.ValidationErrCodeFeeCapTooLow:
		return gethCore.ErrFeeCapTooLow
	case evmTypes.ValidationErrCodeSenderNoEOA:
		return gethCore.ErrSenderNoEOA
	case evmTypes.ValidationErrCodeBlobFeeCapTooLow:
		return gethCore.ErrBlobFeeCapTooLow
	case evmTypes.ExecutionErrCodeOutOfGas:
		return gethVM.ErrOutOfGas
	case evmTypes.ExecutionErrCodeCodeStoreOutOfGas:
		return gethVM.ErrCodeStoreOutOfGas
	case evmTypes.ExecutionErrCodeDepth:
		return gethVM.ErrDepth
	case evmTypes.ExecutionErrCodeInsufficientBalance:
		return gethVM.ErrInsufficientBalance
	case evmTypes.ExecutionErrCodeContractAddressCollision:
		return gethVM.ErrContractAddressCollision
	case evmTypes.ExecutionErrCodeExecutionReverted:
		return gethVM.ErrExecutionReverted
	case evmTypes.ExecutionErrCodeMaxInitCodeSizeExceeded:
		return gethVM.ErrMaxInitCodeSizeExceeded
	case evmTypes.ExecutionErrCodeMaxCodeSizeExceeded:
		return gethVM.ErrMaxCodeSizeExceeded
	case evmTypes.ExecutionErrCodeInvalidJump:
		return gethVM.ErrInvalidJump
	case evmTypes.ExecutionErrCodeWriteProtection:
		return gethVM.ErrWriteProtection
	case evmTypes.ExecutionErrCodeReturnDataOutOfBounds:
		return gethVM.ErrReturnDataOutOfBounds
	case evmTypes.ExecutionErrCodeGasUintOverflow:
		return gethVM.ErrGasUintOverflow
	case evmTypes.ExecutionErrCodeInvalidCode:
		return gethVM.ErrInvalidCode
	case evmTypes.ExecutionErrCodeNonceUintOverflow:
		return gethVM.ErrNonceUintOverflow
	case evmTypes.ValidationErrCodeMisc:
		return fmt.Errorf("validation error: %d", errorCode)
	case evmTypes.ExecutionErrCodeMisc:
		return fmt.Errorf("execution error: %d", errorCode)
	}

	return fmt.Errorf("unknown error code: %d", errorCode)
}<|MERGE_RESOLUTION|>--- conflicted
+++ resolved
@@ -133,11 +133,8 @@
 		config: config,
 		signer: signer,
 		logger: logger,
-<<<<<<< HEAD
+		blocks: blocks,
 		txPool: NewTxPool(client, logger),
-=======
-		blocks: blocks,
->>>>>>> 4fd94893
 	}
 
 	// create COA on the account
@@ -210,7 +207,6 @@
 	return tx.Hash(), nil
 }
 
-<<<<<<< HEAD
 // buildTransaction creates a flow transaction from the provided script with the arguments
 // and signs it with the configured COA account.
 func (e *EVM) buildTransaction(ctx context.Context, script []byte, args ...cadence.Value) (*flow.Transaction, error) {
@@ -255,8 +251,6 @@
 	return flowTx, nil
 }
 
-=======
->>>>>>> 4fd94893
 func (e *EVM) GetBalance(
 	ctx context.Context,
 	address common.Address,
