module github.com/onflow/flow-evm-gateway

go 1.20

require (
	github.com/cockroachdb/pebble v0.0.0-20230928194634-aa077af62593
	github.com/ethereum/go-ethereum v1.13.5
	github.com/goccy/go-json v0.10.2
	github.com/onflow/cadence v1.0.0-M8
	github.com/onflow/flow-go v0.34.0-crescendo-preview.1.0.20240222213538-3677206d445c
	github.com/onflow/flow-go-sdk v1.0.0-M5
	github.com/rs/zerolog v1.31.0
	github.com/stretchr/testify v1.8.4
<<<<<<< HEAD
	golang.org/x/exp v0.0.0-20240119083558-1b970713d09a
=======
	golang.org/x/exp v0.0.0-20240103183307-be819d1f06fc
>>>>>>> b1e57da9
)

require (
	github.com/DataDog/zstd v1.5.2 // indirect
	github.com/Microsoft/go-winio v0.6.1 // indirect
	github.com/SaveTheRbtz/mph v0.1.1-0.20240117162131-4166ec7869bc // indirect
	github.com/StackExchange/wmi v1.2.1 // indirect
	github.com/VictoriaMetrics/fastcache v1.12.1 // indirect
	github.com/beorn7/perks v1.0.1 // indirect
	github.com/bits-and-blooms/bitset v1.7.0 // indirect
	github.com/btcsuite/btcd/btcec/v2 v2.2.1 // indirect
	github.com/cenkalti/backoff/v4 v4.2.1 // indirect
	github.com/cespare/xxhash v1.1.0 // indirect
	github.com/cespare/xxhash/v2 v2.2.0 // indirect
	github.com/cockroachdb/errors v1.9.1 // indirect
	github.com/cockroachdb/logtags v0.0.0-20230118201751-21c54148d20b // indirect
	github.com/cockroachdb/redact v1.1.3 // indirect
	github.com/cockroachdb/tokenbucket v0.0.0-20230807174530-cc333fc44b06 // indirect
	github.com/consensys/bavard v0.1.13 // indirect
	github.com/consensys/gnark-crypto v0.12.1 // indirect
	github.com/coreos/go-semver v0.3.0 // indirect
	github.com/crate-crypto/go-kzg-4844 v0.7.0 // indirect
	github.com/davecgh/go-spew v1.1.1 // indirect
	github.com/deckarep/golang-set/v2 v2.1.0 // indirect
	github.com/decred/dcrd/dcrec/secp256k1/v4 v4.2.0 // indirect
	github.com/dgraph-io/badger/v2 v2.2007.4 // indirect
	github.com/dgraph-io/ristretto v0.1.0 // indirect
	github.com/dgryski/go-farm v0.0.0-20190423205320-6a90982ecee2 // indirect
	github.com/dustin/go-humanize v1.0.1 // indirect
	github.com/ef-ds/deque v1.0.4 // indirect
	github.com/ethereum/c-kzg-4844 v0.4.0 // indirect
	github.com/fsnotify/fsnotify v1.6.0 // indirect
	github.com/fxamacker/cbor/v2 v2.4.1-0.20230228173756-c0c9f774e40c // indirect
	github.com/fxamacker/circlehash v0.3.0 // indirect
	github.com/gballet/go-libpcsclite v0.0.0-20190607065134-2772fd86a8ff // indirect
	github.com/getsentry/sentry-go v0.18.0 // indirect
	github.com/go-logr/logr v1.4.1 // indirect
	github.com/go-logr/stdr v1.2.2 // indirect
	github.com/go-ole/go-ole v1.2.6 // indirect
	github.com/go-stack/stack v1.8.1 // indirect
	github.com/gofrs/flock v0.8.1 // indirect
	github.com/gogo/protobuf v1.3.2 // indirect
	github.com/golang/glog v1.1.2 // indirect
	github.com/golang/protobuf v1.5.3 // indirect
	github.com/golang/snappy v0.0.5-0.20220116011046-fa5810519dcb // indirect
	github.com/google/uuid v1.6.0 // indirect
	github.com/gorilla/websocket v1.5.0 // indirect
	github.com/grpc-ecosystem/grpc-gateway/v2 v2.19.0 // indirect
	github.com/hashicorp/errwrap v1.1.0 // indirect
	github.com/hashicorp/go-multierror v1.1.1 // indirect
	github.com/hashicorp/golang-lru v1.0.2 // indirect
	github.com/hashicorp/golang-lru/v2 v2.0.7 // indirect
	github.com/hashicorp/hcl v1.0.0 // indirect
	github.com/holiman/bloomfilter/v2 v2.0.3 // indirect
	github.com/holiman/uint256 v1.2.3 // indirect
	github.com/huin/goupnp v1.3.0 // indirect
	github.com/inconshreveable/mousetrap v1.1.0 // indirect
	github.com/ipfs/bbloom v0.0.4 // indirect
	github.com/ipfs/go-block-format v0.2.0 // indirect
	github.com/ipfs/go-cid v0.4.1 // indirect
	github.com/ipfs/go-datastore v0.6.0 // indirect
	github.com/ipfs/go-ipfs-blockstore v1.3.0 // indirect
	github.com/ipfs/go-ipfs-ds-help v1.1.0 // indirect
	github.com/ipfs/go-ipfs-util v0.0.3 // indirect
	github.com/ipfs/go-ipld-format v0.6.0 // indirect
	github.com/ipfs/go-log v1.0.5 // indirect
	github.com/ipfs/go-log/v2 v2.5.1 // indirect
	github.com/ipfs/go-metrics-interface v0.0.1 // indirect
	github.com/jackpal/go-nat-pmp v1.0.2 // indirect
	github.com/jbenet/goprocess v0.1.4 // indirect
	github.com/k0kubun/pp v3.0.1+incompatible // indirect
	github.com/kevinburke/go-bindata v3.24.0+incompatible // indirect
	github.com/klauspost/compress v1.17.4 // indirect
	github.com/klauspost/cpuid/v2 v2.2.6 // indirect
	github.com/kr/pretty v0.3.1 // indirect
	github.com/kr/text v0.2.0 // indirect
	github.com/libp2p/go-buffer-pool v0.1.0 // indirect
	github.com/libp2p/go-libp2p v0.32.2 // indirect
	github.com/logrusorgru/aurora/v4 v4.0.0 // indirect
	github.com/magiconair/properties v1.8.7 // indirect
	github.com/mattn/go-colorable v0.1.13 // indirect
	github.com/mattn/go-isatty v0.0.20 // indirect
	github.com/mattn/go-runewidth v0.0.15 // indirect
	github.com/matttproud/golang_protobuf_extensions/v2 v2.0.0 // indirect
	github.com/minio/sha256-simd v1.0.1 // indirect
	github.com/mitchellh/mapstructure v1.5.0 // indirect
	github.com/mmcloughlin/addchain v0.4.0 // indirect
	github.com/mr-tron/base58 v1.2.0 // indirect
	github.com/multiformats/go-base32 v0.1.0 // indirect
	github.com/multiformats/go-base36 v0.2.0 // indirect
	github.com/multiformats/go-multiaddr v0.12.2 // indirect
	github.com/multiformats/go-multibase v0.2.0 // indirect
	github.com/multiformats/go-multicodec v0.9.0 // indirect
	github.com/multiformats/go-multihash v0.2.3 // indirect
	github.com/multiformats/go-multistream v0.5.0 // indirect
	github.com/multiformats/go-varint v0.0.7 // indirect
	github.com/olekukonko/tablewriter v0.0.5 // indirect
	github.com/onflow/atree v0.6.1-0.20230711151834-86040b30171f // indirect
	github.com/onflow/crypto v0.25.0 // indirect
	github.com/onflow/flow-core-contracts/lib/go/contracts v0.15.2-0.20240206003101-928bf99024d7 // indirect
	github.com/onflow/flow-core-contracts/lib/go/templates v0.15.2-0.20240206003101-928bf99024d7 // indirect
	github.com/onflow/flow-ft/lib/go/contracts v0.7.1-0.20240205224107-320aa3cf09e0 // indirect
	github.com/onflow/flow-nft/lib/go/contracts v1.1.1-0.20240205233530-86ee8c352fa6 // indirect
	github.com/onflow/flow/protobuf/go/flow v0.3.7 // indirect
	github.com/onflow/sdks v0.5.1-0.20230912225508-b35402f12bba // indirect
	github.com/opentracing/opentracing-go v1.2.0 // indirect
	github.com/pbnjay/memory v0.0.0-20210728143218-7b4eea64cf58 // indirect
	github.com/pelletier/go-toml/v2 v2.0.6 // indirect
	github.com/pierrec/lz4 v2.6.1+incompatible // indirect
	github.com/pkg/errors v0.9.1 // indirect
	github.com/pmezard/go-difflib v1.0.0 // indirect
	github.com/prometheus/client_golang v1.18.0 // indirect
	github.com/prometheus/client_model v0.5.0 // indirect
	github.com/prometheus/common v0.45.0 // indirect
	github.com/prometheus/procfs v0.12.0 // indirect
	github.com/psiemens/sconfig v0.1.0 // indirect
	github.com/rivo/uniseg v0.4.4 // indirect
	github.com/rogpeppe/go-internal v1.10.0 // indirect
	github.com/sethvargo/go-retry v0.2.3 // indirect
	github.com/shirou/gopsutil v3.21.4-0.20210419000835-c7a38de76ee5+incompatible // indirect
	github.com/slok/go-http-metrics v0.10.0 // indirect
	github.com/spaolacci/murmur3 v1.1.0 // indirect
	github.com/spf13/afero v1.10.0 // indirect
	github.com/spf13/cast v1.5.0 // indirect
	github.com/spf13/cobra v1.8.0 // indirect
	github.com/spf13/jwalterweatherman v1.1.0 // indirect
	github.com/spf13/pflag v1.0.5 // indirect
	github.com/spf13/viper v1.15.0 // indirect
	github.com/status-im/keycard-go v0.2.0 // indirect
	github.com/stretchr/objx v0.5.0 // indirect
	github.com/subosito/gotenv v1.4.2 // indirect
	github.com/supranational/blst v0.3.11 // indirect
	github.com/syndtr/goleveldb v1.0.1-0.20210819022825-2ae1ddf74ef7 // indirect
	github.com/texttheater/golang-levenshtein/levenshtein v0.0.0-20200805054039-cae8b0eaed6c // indirect
	github.com/tklauser/go-sysconf v0.3.12 // indirect
	github.com/tklauser/numcpus v0.6.1 // indirect
	github.com/turbolent/prettier v0.0.0-20220320183459-661cc755135d // indirect
	github.com/tyler-smith/go-bip39 v1.1.0 // indirect
	github.com/vmihailenco/msgpack v4.0.4+incompatible // indirect
	github.com/vmihailenco/msgpack/v4 v4.3.11 // indirect
	github.com/vmihailenco/tagparser v0.1.1 // indirect
	github.com/x448/float16 v0.8.4 // indirect
	github.com/zeebo/blake3 v0.2.3 // indirect
	go.opentelemetry.io/otel v1.22.0 // indirect
	go.opentelemetry.io/otel/exporters/otlp/otlptrace v1.21.0 // indirect
	go.opentelemetry.io/otel/exporters/otlp/otlptrace/otlptracegrpc v1.21.0 // indirect
	go.opentelemetry.io/otel/metric v1.22.0 // indirect
	go.opentelemetry.io/otel/sdk v1.21.0 // indirect
	go.opentelemetry.io/otel/trace v1.22.0 // indirect
	go.opentelemetry.io/proto/otlp v1.0.0 // indirect
	go.uber.org/atomic v1.11.0 // indirect
	go.uber.org/multierr v1.11.0 // indirect
<<<<<<< HEAD
	go.uber.org/zap v1.26.0 // indirect
	golang.org/x/crypto v0.18.0 // indirect
=======
	go.uber.org/zap v1.24.0 // indirect
	golang.org/x/crypto v0.17.0 // indirect
>>>>>>> b1e57da9
	golang.org/x/mod v0.14.0 // indirect
	golang.org/x/net v0.20.0 // indirect
	golang.org/x/sync v0.6.0 // indirect
	golang.org/x/sys v0.16.0 // indirect
	golang.org/x/text v0.14.0 // indirect
	golang.org/x/tools v0.17.0 // indirect
	golang.org/x/xerrors v0.0.0-20231012003039-104605ab7028 // indirect
	gonum.org/v1/gonum v0.14.0 // indirect
	google.golang.org/appengine v1.6.8 // indirect
	google.golang.org/genproto/googleapis/api v0.0.0-20240108191215-35c7eff3a6b1 // indirect
	google.golang.org/genproto/googleapis/rpc v0.0.0-20240108191215-35c7eff3a6b1 // indirect
	google.golang.org/grpc v1.60.1 // indirect
	google.golang.org/protobuf v1.32.0 // indirect
	gopkg.in/ini.v1 v1.67.0 // indirect
	gopkg.in/yaml.v3 v3.0.1 // indirect
	lukechampine.com/blake3 v1.2.1 // indirect
	rsc.io/tmplfunc v0.0.3 // indirect
)

replace github.com/onflow/crypto => github.com/onflow/crypto v0.24.9<|MERGE_RESOLUTION|>--- conflicted
+++ resolved
@@ -11,11 +11,7 @@
 	github.com/onflow/flow-go-sdk v1.0.0-M5
 	github.com/rs/zerolog v1.31.0
 	github.com/stretchr/testify v1.8.4
-<<<<<<< HEAD
-	golang.org/x/exp v0.0.0-20240119083558-1b970713d09a
-=======
 	golang.org/x/exp v0.0.0-20240103183307-be819d1f06fc
->>>>>>> b1e57da9
 )
 
 require (
@@ -168,13 +164,8 @@
 	go.opentelemetry.io/proto/otlp v1.0.0 // indirect
 	go.uber.org/atomic v1.11.0 // indirect
 	go.uber.org/multierr v1.11.0 // indirect
-<<<<<<< HEAD
 	go.uber.org/zap v1.26.0 // indirect
 	golang.org/x/crypto v0.18.0 // indirect
-=======
-	go.uber.org/zap v1.24.0 // indirect
-	golang.org/x/crypto v0.17.0 // indirect
->>>>>>> b1e57da9
 	golang.org/x/mod v0.14.0 // indirect
 	golang.org/x/net v0.20.0 // indirect
 	golang.org/x/sync v0.6.0 // indirect
